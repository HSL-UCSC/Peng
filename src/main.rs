<<<<<<< HEAD
mod betaflight_quad;
mod liftoff_quad;

use betaflight_quad::BetaflightQuad;
use liftoff_quad::LiftoffQuad;
use nalgebra::UnitQuaternion;
=======
#![feature(thread_sleep_until)]
>>>>>>> 303c0748
use nalgebra::Vector3;
use peng_quad::quadrotor::QuadrotorInterface;
use peng_quad::*;
use std::f32::consts::PI;
use std::thread;
use std::time::Duration;
use std::time::Instant;

#[tokio::main]
/// Main function for the simulation
async fn main() -> Result<(), SimulationError> {
    let mut config_str = "config/quad.yaml";
    let args: Vec<String> = std::env::args().collect();
    if args.len() != 2 {
        println!(
            "[\x1b[33mWARN\x1b[0m peng_quad] Usage: {} <config.yaml>.",
            args[0]
        );
        println!("[\x1b[33mWARN\x1b[0m peng_quad] Loading default configuration: config/quad.yaml");
    } else {
        println!(
            "[\x1b[32mINFO\x1b[0m peng_quad] Loading configuration: {}",
            args[1]
        );
        config_str = &args[1];
    }
    let config = config::Config::from_yaml(config_str).expect("Failed to load configuration.");
    println!(
        "[\x1b[32mINFO\x1b[0m peng_quad]Use rerun.io: {}",
        config.use_rerun
    );
    let time_step = 1.0 / config.simulation.simulation_frequency as f32;
    // TODO: quadrotor factory
    println!(
        "[\x1b[32mINFO\x1b[0m peng_quad] Using quadrotor: {:?}",
        config.quadrotor
    );
    let mut imu = Imu::new(
        config.imu.accel_noise_std,
        config.imu.gyro_noise_std,
        config.imu.accel_bias_std,
        config.imu.gyro_bias_std,
    )?;
    let mut maze = Maze::new(
        config.maze.lower_bounds,
        config.maze.upper_bounds,
        config.maze.num_obstacles,
        config.maze.obstacles_velocity_bounds,
        config.maze.obstacles_radius_bounds,
    );
    let mut camera = Camera::new(
        config.camera.resolution,
        config.camera.fov_vertical.to_radians(),
        config.camera.near,
        config.camera.far,
    );
    let mut planner_manager = PlannerManager::new(Vector3::zeros(), 0.0);
    let mut trajectory = Trajectory::new(Vector3::new(0.0, 0.0, 0.0));
    let mut _depth_buffer: Vec<f32> = vec![0.0; camera.resolution.0 * camera.resolution.1];
    let planner_config: Vec<PlannerStepConfig> = config
        .planner_schedule
        .iter()
        .map(|step| PlannerStepConfig {
            step: step.step,
            planner_type: step.planner_type.clone(),
            params: step.params.clone(),
        })
        .collect();
    let rec = if config.use_rerun {
        let _rec = rerun::RecordingStreamBuilder::new("Peng").spawn()?;
        rerun::Logger::new(_rec.clone())
            .with_path_prefix("logs")
            .with_filter(rerun::default_log_filter())
            .init()
            .unwrap();
        Some(_rec)
    } else {
        env_logger::builder()
            .parse_env(env_logger::Env::default().default_filter_or("debug"))
            .init();
        None
    };
    // log::info!("Use rerun.io: {}", config.use_rerun);
    if let Some(rec) = &rec {
        rec.log_file_from_path(config.rerun_blueprint.clone(), None, false)?;

        rec.set_time_seconds("timestamp", 0);
        log_maze_tube(rec, &maze)?;
        log_maze_obstacles(rec, &maze)?;
    }
    let (mut quad, mass): (Box<dyn QuadrotorInterface>, f32) = match config.quadrotor {
        config::QuadrotorConfigurations::Peng(quad_config) => (
            Box::new(Quadrotor::new(
                1.0 / config.simulation.simulation_frequency as f32,
                config.simulation.clone(),
                quad_config.mass,
                config.simulation.gravity,
                quad_config.drag_coefficient,
                quad_config.inertia_matrix,
            )?),
            quad_config.mass,
<<<<<<< HEAD
        ),
        config::QuadrotorConfigurations::Liftoff(ref liftoff_quad_config) => (
            Box::new(LiftoffQuad::new(
                config.simulation.clone(),
                liftoff_quad_config.clone(),
            )?),
            liftoff_quad_config.mass,
        ),
        config::QuadrotorConfigurations::Betaflight(ref betaflight_config) => (
            Box::new(BetaflightQuad::new(
                config.simulation.clone(),
                betaflight_config.clone(),
            )?),
            betaflight_config.quadrotor_config.mass,
=======
>>>>>>> 303c0748
        ),
        _ => {
            return Err(SimulationError::OtherError(
                "Unsupported quadrotor type".to_string(),
            ))
        }
    };

    println!(
        "[\x1b[32mINFO\x1b[0m peng_quad] Quadrotor: {:?} {:?}",
        mass, config.simulation.gravity
    );
    let _pos_gains = config.pid_controller.pos_gains;
    let _att_gains = config.pid_controller.att_gains;
    let mut controller = PIDController::new(
        [_pos_gains.kp, _pos_gains.kd, _pos_gains.ki],
        [_att_gains.kp, _att_gains.kd, _att_gains.ki],
        config.pid_controller.pos_max_int,
        config.pid_controller.att_max_int,
        mass,
        config.simulation.gravity,
    );
    log::info!("Starting simulation...");
    let mut i = 0;
    let frame_time = Duration::from_secs_f32(time_step);
    let mut next_frame = tokio::time::Instant::now();
    let mut quad_state = quad.observe(i)?;
    // Observe Loop Warmup
    let start_time = Instant::now();
    loop {
        if start_time.elapsed() >= Duration::new(5, 0) {
            let _ = quad.observe(i);
            break; // Exit the loop after 3 seconds
        }
    }
    loop {
        // If real-time mode is enabled, sleep until the next frame simulation frame
        if config.real_time {
            tokio::time::sleep_until(next_frame).await;
            next_frame += frame_time;
        }
        let time = time_step * i as f32;
        maze.update_obstacles(time_step);
        update_planner(
            &mut planner_manager,
            i,
            time,
            config.simulation.simulation_frequency,
            &quad_state,
            &maze.obstacles,
            &planner_config,
        )?;
        let (desired_position, desired_velocity, desired_yaw) = planner_manager.update(
            quad_state.position,
            quad_state.orientation,
            quad_state.velocity,
            time,
            &maze.obstacles,
        )?;
        let (thrust, calculated_desired_orientation) = controller.compute_position_control(
            &desired_position,
            &desired_velocity,
            desired_yaw,
            &quad_state.position,
            &quad_state.velocity,
            time_step,
        );

        let torque = controller.compute_attitude_control(
            &calculated_desired_orientation,
            &quad_state.orientation,
            &quad_state.angular_velocity,
            time_step,
        );
        // println!("Desired Position: {:?}", desired_position);
        // println!("Desired Orientation: {:?}", calculated_desired_orientation);
        let first_planner = planner_config.first().unwrap();
        let mut control_out: Option<(f32, Vector3<f32>)> = None;
        // if i >= first_planner.step {
        control_out = quad.control(i, thrust, &torque)?;
        // }
        quad_state = quad.observe(i)?;
        imu.update(time_step)?;
        let (true_accel, true_gyro) = quad.read_imu()?;
        let (measured_accel, _measured_gyro) = imu.read(true_accel, true_gyro)?;
        if i % (config.simulation.simulation_frequency / config.simulation.log_frequency) == 0 {
            if config.render_depth {
                camera.render_depth(
                    &quad_state.position,
                    &quad_state.orientation,
                    &maze,
                    config.use_multithreading_depth_rendering,
                )?;
            }

            if let Some(rec) = &rec {
                rec.set_time_seconds("timestamp", time);
<<<<<<< HEAD
                let mut rerun_quad_state = quad_state.clone();
                match config.quadrotor.clone() {
                    config::QuadrotorConfigurations::Peng(_) => (),
                    config::QuadrotorConfigurations::Liftoff(_) => {
                        rerun_quad_state.position = Vector3::new(
                            quad_state.position.x,
                            -quad_state.position.y,
                            quad_state.position.z,
                        );
                    }
                    config::QuadrotorConfigurations::Betaflight(_) => {
                        rerun_quad_state.position = Vector3::new(
                            quad_state.position.x,
                            quad_state.position.y,
                            quad_state.position.z,
                        );
                        // rerun_quad_state.orientation =
                        //     UnitQuaternion::from_axis_angle(&Vector3::x_axis(), -PI)
                        //         * rerun_quad_state.orientation;
                    }
                };
=======
                let rerun_quad_state = quad_state.clone();
>>>>>>> 303c0748
                if trajectory.add_point(rerun_quad_state.position) {
                    log_trajectory(rec, &trajectory)?;
                }
                let euler_d = calculated_desired_orientation.euler_angles();
                log_data(
                    rec,
                    &rerun_quad_state,
                    &desired_position,
                    &Vector3::new(euler_d.0, euler_d.1, euler_d.2),
                    &desired_velocity,
                    &measured_accel,
                    &quad_state.angular_velocity,
                    &torque,
                )?;
                log_control(rec, thrust, torque, control_out)?;
                if config.render_depth {
                    log_depth_image(rec, &camera, config.use_multithreading_depth_rendering)?;
                    log_pinhole_depth(
                        rec,
                        &camera,
                        rerun_quad_state.position,
                        rerun_quad_state.orientation,
                        config.camera.rotation_transform,
                    )?;
                }
                log_maze_obstacles(rec, &maze)?;
            }
        }
        i += 1;
        if time >= config.simulation.duration {
            log::info!("Complete Simulation");
            break;
        }
    }
    log::logger().flush();
    Ok(())
}<|MERGE_RESOLUTION|>--- conflicted
+++ resolved
@@ -1,13 +1,9 @@
-<<<<<<< HEAD
 mod betaflight_quad;
 mod liftoff_quad;
 
 use betaflight_quad::BetaflightQuad;
 use liftoff_quad::LiftoffQuad;
 use nalgebra::UnitQuaternion;
-=======
-#![feature(thread_sleep_until)]
->>>>>>> 303c0748
 use nalgebra::Vector3;
 use peng_quad::quadrotor::QuadrotorInterface;
 use peng_quad::*;
@@ -109,7 +105,6 @@
                 quad_config.inertia_matrix,
             )?),
             quad_config.mass,
-<<<<<<< HEAD
         ),
         config::QuadrotorConfigurations::Liftoff(ref liftoff_quad_config) => (
             Box::new(LiftoffQuad::new(
@@ -124,8 +119,6 @@
                 betaflight_config.clone(),
             )?),
             betaflight_config.quadrotor_config.mass,
-=======
->>>>>>> 303c0748
         ),
         _ => {
             return Err(SimulationError::OtherError(
@@ -223,7 +216,6 @@
 
             if let Some(rec) = &rec {
                 rec.set_time_seconds("timestamp", time);
-<<<<<<< HEAD
                 let mut rerun_quad_state = quad_state.clone();
                 match config.quadrotor.clone() {
                     config::QuadrotorConfigurations::Peng(_) => (),
@@ -245,9 +237,6 @@
                         //         * rerun_quad_state.orientation;
                     }
                 };
-=======
-                let rerun_quad_state = quad_state.clone();
->>>>>>> 303c0748
                 if trajectory.add_point(rerun_quad_state.position) {
                     log_trajectory(rec, &trajectory)?;
                 }
