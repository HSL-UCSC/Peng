--- conflicted
+++ resolved
@@ -6,16 +6,10 @@
 use std::time::Duration;
 use std::time::Instant;
 
-<<<<<<< HEAD
 #[tokio::main]
 /// Main function for the simulation
 async fn main() -> Result<(), SimulationError> {
-=======
-mod liftoff_quad;
-
-/// Main function for the simulation
-fn main() -> Result<(), SimulationError> {
->>>>>>> e781da13
+
     let mut config_str = "config/quad.yaml";
     let args: Vec<String> = std::env::args().collect();
     if args.len() != 2 {
@@ -36,30 +30,11 @@
         "[\x1b[32mINFO\x1b[0m peng_quad]Use rerun.io: {}",
         config.use_rerun
     );
-<<<<<<< HEAD
     let time_step = 1.0 / config.simulation.simulation_frequency as f32;
     // TODO: quadrotor factory
     println!(
         "[\x1b[32mINFO\x1b[0m peng_quad] Using quadrotor: {:?}",
         config.quadrotor
-=======
-    let mut quad = Quadrotor::new(
-        1.0 / config.simulation.simulation_frequency as f32,
-        config.quadrotor.mass,
-        config.quadrotor.gravity,
-        config.quadrotor.drag_coefficient,
-        config.quadrotor.inertia_matrix,
-    )?;
-    let _pos_gains = config.pid_controller.pos_gains;
-    let _att_gains = config.pid_controller.att_gains;
-    let mut controller = PIDController::new(
-        [_pos_gains.kp, _pos_gains.kd, _pos_gains.ki],
-        [_att_gains.kp, _att_gains.kd, _att_gains.ki],
-        config.pid_controller.pos_max_int,
-        config.pid_controller.att_max_int,
-        config.quadrotor.mass,
-        config.quadrotor.gravity,
->>>>>>> e781da13
     );
     let mut imu = Imu::new(
         config.imu.accel_noise_std,
@@ -102,7 +77,6 @@
         Some(_rec)
     } else {
         env_logger::builder()
-<<<<<<< HEAD
             .parse_env(env_logger::Env::default().default_filter_or("debug"))
             .init();
         None
@@ -110,15 +84,7 @@
     // log::info!("Use rerun.io: {}", config.use_rerun);
     if let Some(rec) = &rec {
         rec.log_file_from_path(config.rerun_blueprint.clone(), None, false)?;
-=======
-            .parse_env(env_logger::Env::default().default_filter_or("info"))
-            .init();
-        None
-    };
-    log::info!("Use rerun.io: {}", config.use_rerun);
-    if let Some(rec) = &rec {
-        rec.log_file_from_path(config.rerun_blueprint, None, false)?;
->>>>>>> e781da13
+
         rec.set_time_seconds("timestamp", 0);
         log_mesh(rec, config.mesh.division, config.mesh.spacing)?;
         log_maze_tube(rec, &maze)?;
@@ -232,13 +198,9 @@
                     &desired_position,
                     &desired_velocity,
                     &measured_accel,
-<<<<<<< HEAD
                     &quad_state.angular_velocity,
                     thrust,
                     &torque,
-=======
-                    &measured_gyro,
->>>>>>> e781da13
                 )?;
                 let rotation = nalgebra::UnitQuaternion::from_axis_angle(
                     &Vector3::z_axis(),
